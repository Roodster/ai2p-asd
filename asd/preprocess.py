import numpy as np
from sklearn.base import BaseEstimator, TransformerMixin
from sklearn.pipeline import Pipeline
from scipy import signal
import random as rnd
from concurrent.futures import ThreadPoolExecutor
import multiprocessing
import librosa as lib
import librosa.feature as libf
from scipy import stats, signal
from sklearn.preprocessing import normalize
from sklearn.impute import SimpleImputer
from concurrent.futures import ThreadPoolExecutor, as_completed
import os
from imblearn.over_sampling import BorderlineSMOTE
import torch
import matplotlib.pyplot as plt
from tqdm import tqdm
from common.utils import load_edf_filepaths, clean_path, load_eeg_file, save_spectrograms_and_labels, save_signals_and_labels


class BandpassFilter(BaseEstimator, TransformerMixin):
    def __init__(self, sfreq=256, lowcut=0, highcut=128, order=6):
        """
        Custom sklearn transformer that applies a bandpass filter to EEG data.

        Parameters:
        sfreq (float): Sampling frequency of the EEG data.
        lowcut (float): Lower frequency bound (default 0 Hz).ratio
        highcut (float): Upper frequency bound (default 128 Hz).
        order (int): Order of the filter (default 6).
        """
        self.sfreq = sfreq
        self.lowcut = lowcut
        self.highcut = highcut
        self.order = order

    def fit(self, X, y=None):
        # No fitting necessary for this transformer, so just return self
        return self

    def transform(self, X, y=None):
        """
        Apply the bandpass filter to the EEG data.

        Parameters:
        X (numpy.ndarray): EEG data array (channels x samples).

        Returns:
        numpy.ndarray: Filtered EEG data.
        """
        
        X, y = (X)
        nyq = 0.5 * self.sfreq
        low = (self.lowcut / nyq) + 1e-6
        high = self.highcut / nyq - 1e-6
        sos = signal.butter(self.order, [low, high], analog=False, btype='band', output='sos')
        filtered_data = signal.sosfilt(sos, X)

        return (filtered_data, y)
    
    
class SegmentSignals(BaseEstimator, TransformerMixin):
    def __init__(self, fs=256, segment_length=1, overlap=0.5, mode='default'):
        """
        Segments EEG data into clips.

        Parameters:
        fs (float): Sampling frequency in Hz.
        segment_length (float): Length of each segment in seconds.
        overlap (float): Overlap between segments in seconds.
        """
        self.fs = fs
        self.segment_length = segment_length
        self.overlap = overlap

    def fit(self, X, y=None):
        # No fitting necessary for this transformer, so just return self
        return self

    def transform(self, X):
        """
        Segment EEG data into clips.

        Parameters:
        X (numpy.ndarray): EEG data array of shape (n_channels, n_samples).
        y (numpy.ndarray): Labels array of shape (n_samples,).

        Returns:
        tuple: (segmented_data, segment_labels)
        """
        eeg_data, labels = X
        n_channels, n_samples = eeg_data.shape
        samples_per_segment = int(self.segment_length * self.fs)
        step = int((self.segment_length - self.overlap) * self.fs)
        n_segments = (n_samples - samples_per_segment) // step + 1

        segmented_data = []
        segment_labels = []

        for i in range(n_segments):
            start = i * step
            end = start + samples_per_segment
            segment = eeg_data[:, start:end]
            segmented_data.append(segment)

            # Determine label for the segment (majority vote)
            segment_label = int(np.sum(labels[start:end] > 0) > (end - start) / 2)
            segment_labels.append(segment_label)
        return np.array(segmented_data), np.array(segment_labels)
        
    
class Spectrograms(BaseEstimator, TransformerMixin):
    def __init__(self, fs=256, nperseg=None, noverlap=None, window='tukey', use_multithreading=False, max_workers=None):
        """
        Converts segments of EEG data into spectrograms.

        Parameters:
        fs (float): Sampling frequency in Hz.
        nperseg (int): Number of samples per segment for the spectrogram.
        noverlap (int): Number of samples to overlap between segments for the spectrogram.
        use_multithreading (bool): Whether to use multithreading for processing channels.
        max_workers (int): Maximum number of worker threads. If None, uses the number of CPU cores.
        """
        self.fs = fs
        self.nperseg = int(nperseg * fs)
        self.noverlap = int(noverlap * fs)
        self.use_multithreading = use_multithreading
        self.max_workers = max_workers if max_workers is not None else multiprocessing.cpu_count()
        self.window = int(fs) // 16
    
    def fit(self, X, y=None):
        # No fitting necessary for this transformer, so just return self
        return self
    
    def _process_channel(self, channel_data):
        """Process a single channel of data."""
        # f, t, Sxx = signal.spectrogram(channel_data, fs=self.fs,
        #                                nperseg=self.nperseg,
        #                                noverlap=self.noverlap, 
        #                                window=self.window,
        #                                axis=1)
        
        
        
        S = libf.melspectrogram(y=channel_data.astype(np.float32), sr=self.fs, win_length=self.window, hop_length=self.window, n_fft=self.window, n_mels=self.fs)
        S_db = lib.power_to_db(S)
        # # Normalize the spectrogram to the range [0, 1]
        S_norm = np.average((S_db - np.min(S_db)) / (np.max(S_db) - np.min(S_db)), axis=1)
        
        # # Expand to 1 grayscale channel (optional step to keep the dimensions consistent)
        S_gray = np.expand_dims(S_norm, axis=1)  # Shape becomes (1, height, width)

        return S_gray.transpose(0, 1, 3, 2)[:, :, :-1, :]

    def transform(self, X, y=None):
        """
        Generate spectrograms for each EEG segment.

        Parameters:
        X (numpy.ndarray): Segmented EEG data array of shape (n_segments, n_channels, n_samples).

        Returns:
        numpy.ndarray: Array of spectrograms of shape (n_segments, n_channels, n_frequencies, n_times).
        """
        segmented_data, y = X
        spectrograms = self._process_channel(channel_data=segmented_data)
        return (np.array(spectrograms), y)
    


class DropSegments(BaseEstimator, TransformerMixin):
    def __init__(self, drop_percentage=0.8):
        """
        Custom sklearn transformer that randomly drops a percentage of data.
        
        Parameters:
        drop_percentage (float): The percentage of data to drop (0 < drop_percentage < 1).
        """
        self.drop_percentage = drop_percentage

    def fit(self, X, y=None):
        # No fitting necessary for this transformer, so just return self
        return self
    
    def transform(self, X):
        """
        Randomly drop a percentage of the data.

        Parameters:
        X (tuple): Tuple containing:
            - X (numpy.ndarray): Data array with shape (N, C, F).
            - y (numpy.ndarray): Labels array with shape (N,).

        Returns:
        tuple: Tuple containing:
            - X (numpy.ndarray): Reduced data array.
            - y (numpy.ndarray): Corresponding reduced labels.
        """
        print("Starting normalization and dropping segments.")
        
        X, y = X
        # Ensure data is of type float32 for precision
        X = X.astype(np.float32)
        
        # Calculate the number of segments to retain
        retain_percentage = 1 - self.drop_percentage
        num_retain = int(len(X) * retain_percentage)
        
        # Randomly select indices to retain
        retain_indices = np.random.choice(len(X), num_retain, replace=False)
        
        # Sort the indices to maintain order (optional)
        retain_indices = np.sort(retain_indices)
        
        # Select the retained samples
        X_reduced = X[retain_indices]
        y_reduced = y[retain_indices]
        
        print(f"Dropped {self.drop_percentage * 100}% of the segments. Retained {num_retain} out of {len(X)}.")
        print(f"Number of seizure samples: ", y_reduced.sum())

        return X_reduced, y_reduced
       

class ApplySMOTE(BaseEstimator, TransformerMixin):
    def __init__(self):
        """
        Custom sklearn transformer that applies z-score normalization to data.
        """
        pass

    def fit(self, X, y=None):
        # No fitting necessary for this transformer, so just return self
        return self

    def transform(self, X):
        """
        Apply z-score normalization to the data.

        Parameters:
        X (numpy.ndarray): Data array (channels x samples).

        Returns:
        numpy.ndarray: Normalized data.
        """
        print("Starting normalizing")
        
        X, y = X
        # Ensure data is of type float32 for precision
        X = X.astype(np.float32)
        N, C, F = X.shape
        flattened = X.reshape(N, C * F)
        # Apply BorderlineSMOTE
        blsmote = BorderlineSMOTE(sampling_strategy=0.5)
        print(len(flattened), " ", y.sum())
        X_resampled, y_resampled = blsmote.fit_resample(flattened, y)

        # Reshape the resampled data from (N, C * B) back to (N, C, B)
        # N: number of samples, C: number of channels, F: number of features
        N = X_resampled.shape[0]
        X_resampled_reshaped = X_resampled.reshape(N, C, F)  # Reshape back to (N, C, F)
        print("Size of dataset after SMOTE ", len(X_resampled_reshaped))
        return (X_resampled_reshaped, y)

         
class ZScoreNormalization(BaseEstimator, TransformerMixin):
    def __init__(self):
        """
        Custom sklearn transformer that applies z-score normalization to data.
        """
        pass

    def fit(self, X, y=None):
        # No fitting necessary for this transformer, so just return self
        return self

    def transform(self, X):
        """
        Apply z-score normalization to the data.

        Parameters:
        X (numpy.ndarray): Data array (channels x samples).

        Returns:
        numpy.ndarray: Normalized data.
        """
        
        X,y = X
        # Ensure data is of type float32 for precision
        X = X.astype(np.float32)
        
        # Compute mean and standard deviation along the channels axis
        mean = np.mean(X, axis=1, keepdims=True)
        std = np.std(X, axis=1, keepdims=True)
        
        # Perform z-score normalization
        normalized_data = (X - mean) / std
        
        return (normalized_data, y)
    
class RMSAmplitudeFilter(BaseEstimator, TransformerMixin):
    def __init__(self, min_amplitude=0.5, max_amplitude=150, return_id=False):
        """
        Custom sklearn transformer that removes windows with RMS amplitude
        outside the specified range.

        Parameters:
        min_amplitude (float): Minimum RMS amplitude in microvolts (default: 0.5)
        max_amplitude (float): Maximum RMS amplitude in microvolts (default: 150)
        """
        self.min_amplitude = min_amplitude
        self.max_amplitude = max_amplitude
        self.return_id = return_id

    def fit(self, X, y=None):
        # No fitting necessary for this transformer
        return self

    def transform(self, X):
        """
        Remove windows with RMS amplitude outside the specified range.

        Parameters:
        X (tuple): Tuple containing (data, labels)
            data (numpy.ndarray): Data array (windows x channels x samples)
            labels (numpy.ndarray): Labels array

        Returns:
        tuple: Filtered data and corresponding labels
        """
        data, labels = X

        # Ensure data is of type float32 for precision
        data = data.astype(np.float32)

        # Calculate RMS amplitude for each window
        rms_amplitude = np.sqrt(np.mean(np.square(data), axis=(1, 2)))

        # Create a mask for windows within the specified amplitude range
        mask = (rms_amplitude >= self.min_amplitude) & (rms_amplitude <= self.max_amplitude)

        # Apply the mask to both data and labels
        filtered_data = data[mask]
        filtered_labels = labels[mask]
        
        return (filtered_data, filtered_labels) if not self.return_id else (filtered_data, filtered_labels, mask)

class EEGFeatureExtractor(BaseEstimator, TransformerMixin):
    def __init__(self, sampling_rate=256):
        """
        Custom sklearn transformer that extracts features from EEG data and applies normalization.

        Parameters:
        sampling_rate (int): Sampling rate of the EEG data in Hz (default: 256)
        """
        self.sampling_rate = sampling_rate
        self.feature_names = []

    def fit(self, X, y=None):
        return self

    def transform(self, X):
        """
        Extract features and apply normalization to the EEG data.

        Parameters:
        X (tuple): Tuple containing (data, labels)
            data (numpy.ndarray): Data array (windows x channels x samples)
            labels (numpy.ndarray): Labels array

        Returns:
        tuple: Extracted features and corresponding labels
        """
        data, labels = X
        features = []        
        zero_crossings = slice(0,4)
        minimas = slice(4,8)
        maximas = slice(8,12)
        skewness = slice(12, 16)
        kurtosis = slice(16,20)
        rms = slice(20, 24)
        
        total_powers = slice(24, 28)
        peak_freqs = slice(28, 32)
        
        mean_freq_bands_delta = slice(32, 36)
        mean_freq_bands_theta = slice(36, 40)
        mean_freq_bands_alpha = slice(40, 44)
        mean_freq_bands_beta = slice(44, 48)
        
        norm_freq_bands_delta = slice(48, 52)
        norm_freq_bands_theta = slice(52, 56)
        norm_freq_bands_alpha = slice(56, 60)
        norm_freq_bands_beta = slice(60, 64)

        sample_entropies = slice(64, 68)
        shannon_entropies = slice(68, 72)
        spectral_entropies = slice(72, 76)
        
        power_asy_delta_1 = slice(76, 77)
        power_asy_delta_2 = slice(77, 78)

        power_asy_theta_1 = slice(78, 79)
        power_asy_theta_1 = slice(79, 80)

        power_asy_alpha_1 = slice(80, 81)
        power_asy_alpha_2 = slice(81, 82)

        power_asy_beta_1 = slice(82, 83)
        power_asy_beta_2 = slice(83, 84)
        
        amplitude_normalisation_slices = [
            rms, 
            total_powers, 
            mean_freq_bands_alpha, 
            mean_freq_bands_beta, 
            mean_freq_bands_delta, 
            mean_freq_bands_theta
            ]
        
        log_transformation_slices = [
            kurtosis, 
            rms,
            total_powers,
            mean_freq_bands_theta,
            mean_freq_bands_alpha,
            mean_freq_bands_beta,
            mean_freq_bands_delta,
            norm_freq_bands_theta,
            norm_freq_bands_alpha,
            norm_freq_bands_beta,
            shannon_entropies    
        ]
        
        for window in data:
            window_features = []
            
            # Time domain features
            window_features.extend(self._time_domain_features(window))


            # Frequency domain features
            window_features.extend(self._frequency_domain_features(window))

            # Entropy-derived features
            window_features.extend(self._entropy_features(window))
            
            # # Asymmetry features
            window_features.extend(self._asymmetry_features(window))
            
            features.append(window_features)


        features = np.array(features)
        features = np.nan_to_num(features)

        for _slice in amplitude_normalisation_slices:
            features[:, _slice] = self._median_memory_decay(features[:, _slice])
        
        for _slice in log_transformation_slices:
            features[:, _slice] = np.log(features[:, _slice])
            

        return (features, labels)

    def _time_domain_features(self, window):
        zero_crossings = np.sum(np.diff(np.sign(window)) != 0, axis=1)

        minima = np.min(window, axis=1)
        maxima = np.max(window, axis=1)
        skewness = stats.skew(window, axis=1)
        kurtosis = stats.kurtosis(window, axis=1)
        rms = np.sqrt(np.mean(np.square(window), axis=1))
        return np.concatenate([np.sort(zero_crossings), np.sort(minima), np.sort(maxima), np.sort(skewness), np.sort(kurtosis), np.sort(rms)])

    def _frequency_domain_features(self, window):
        freqs, psd = signal.welch(window, fs=self.sampling_rate, nperseg=min(256, window.shape[1]))
        total_power = np.sum(psd, axis=1)
        peak_freq = freqs[np.argmax(psd, axis=1)]
    
        # delta (1-3 Hz), theta (4-8 Hz), alph (9-13 Hz), beta (14-20 Hz), HF band (40-80 Hz)
        freq_bands = [(1, 3), (4, 8), (9, 13), (14, 20)]
        mean_power = []
        band_power = []
        for low, high in freq_bands:
            band_mask = (freqs >= low) & (freqs < high)
            mean_power.extend(np.mean(psd[:, band_mask], axis=1))
            band_power.extend(self._compute_normalized_power(psd[:, band_mask]))

        return np.concatenate([np.sort(total_power), np.sort(peak_freq), np.sort(mean_power), np.sort(band_power)])

    def _compute_normalized_power(self, psd):
        # Compute total power for each channel
        total_power = np.sum(psd, axis=1)
        
        # Normalize the power for each channel
        normalized_power = total_power / np.sum(total_power)
        
        return normalized_power

    def _entropy_features(self, window):
        sample_entropy = np.apply_along_axis(self._sample_entropy, 1, window)
        
        shannon_entropy = stats.entropy(np.abs(window), axis=1)
        spectral_entropy = stats.entropy(np.abs(np.fft.fft(window)), axis=1)
        
        return np.concatenate([np.sort(sample_entropy), np.sort(shannon_entropy), np.sort(spectral_entropy)])

    def _asymmetry_features(self, window):
        left_channels = window[:len(window)//2]
        right_channels = window[len(window)//2:]
        
        freqs, left_psd = signal.welch(left_channels, fs=self.sampling_rate, nperseg=min(256, window.shape[1]))
        _, right_psd = signal.welch(right_channels, fs=self.sampling_rate, nperseg=min(256, window.shape[1]))
        
        # delta (1-3 Hz), theta (4-8 Hz), alph (9-13 Hz), beta (14-20 Hz)
        freq_bands = [(1, 3), (4, 8), (9, 13), (14, 20)]
        asymmetry = []
        
        for low, high in freq_bands:
            band_mask = (freqs >= low) & (freqs < high)
            left_power = np.sum(left_psd[:, band_mask], axis=1)
            right_power = np.sum(right_psd[:, band_mask], axis=1)
            asymmetry.append((right_power - left_power) / (right_power + left_power))
        
        return np.sort(np.array(asymmetry).flatten())

    def _sample_entropy(self, x, m=2, r=0.2):
        n = len(x)
        r *= np.std(x)
        
        def _count_matches(template):
            return np.sum(np.max(np.abs(x[None, m:] - template[:, None]), axis=1) < r)
        
        A = np.mean([_count_matches(x[i:i+m]) for i in range(n-m)])
        B = np.mean([_count_matches(x[i:i+m+1]) for i in range(n-m)])
        
        return -np.log(B / A) if A > 0 and B > 0 else 0

    def _median_memory_decay(self, features):
        # Apply median decaying over time normalization
        time_constant = 0.1  # Adjust as needed
        normalized = np.zeros_like(features)
        running_median = np.median(features[0], axis=0)
        
        for i, window in enumerate(features):
            normalized[i] = (window - running_median) / (np.abs(running_median) + 1e-8)
            running_median = (1 - time_constant) * running_median + time_constant * np.median(window, axis=0)
        
        return normalized
    
    
    
class EEGFeatureExtractor(BaseEstimator, TransformerMixin):
    def __init__(self, sampling_rate=256):
        """
        Custom sklearn transformer that extracts features from EEG data and applies normalization.

        Parameters:
        sampling_rate (int): Sampling rate of the EEG data in Hz (default: 256)
        """
        self.sampling_rate = sampling_rate
        self.feature_names = []

    def fit(self, X, y=None):
        return self

    def transform(self, X):
        """
        Extract features and apply normalization to the EEG data.

        Parameters:
        X (tuple): Tuple containing (data, labels)
            data (numpy.ndarray): Data array (windows x channels x samples)
            labels (numpy.ndarray): Labels array

        Returns:
        tuple: Extracted features and corresponding labels
        """
        data, labels = X
        features = []        
        zero_crossings = slice(0,4)
        minimas = slice(4,8)
        maximas = slice(8,12)
        skewness = slice(12, 16)
        kurtosis = slice(16,20)
        rms = slice(20, 24)
        
        total_powers = slice(24, 28)
        peak_freqs = slice(28, 32)
        
        mean_freq_bands_delta = slice(32, 36)
        mean_freq_bands_theta = slice(36, 40)
        mean_freq_bands_alpha = slice(40, 44)
        mean_freq_bands_beta = slice(44, 48)
        
        norm_freq_bands_delta = slice(48, 52)
        norm_freq_bands_theta = slice(52, 56)
        norm_freq_bands_alpha = slice(56, 60)
        norm_freq_bands_beta = slice(60, 64)

        sample_entropies = slice(64, 68)
        shannon_entropies = slice(68, 72)
        spectral_entropies = slice(72, 76)
        
        power_asy_delta_1 = slice(76, 77)
        power_asy_delta_2 = slice(77, 78)

        power_asy_theta_1 = slice(78, 79)
        power_asy_theta_1 = slice(79, 80)

        power_asy_alpha_1 = slice(80, 81)
        power_asy_alpha_2 = slice(81, 82)

        power_asy_beta_1 = slice(82, 83)
        power_asy_beta_2 = slice(83, 84)
        
        amplitude_normalisation_slices = [
            rms, 
            total_powers, 
            mean_freq_bands_alpha, 
            mean_freq_bands_beta, 
            mean_freq_bands_delta, 
            mean_freq_bands_theta
            ]
        
        log_transformation_slices = [
            kurtosis, 
            rms,
            total_powers,
            mean_freq_bands_theta,
            mean_freq_bands_alpha,
            mean_freq_bands_beta,
            mean_freq_bands_delta,
            norm_freq_bands_theta,
            norm_freq_bands_alpha,
            norm_freq_bands_beta,
            shannon_entropies    
        ]
        
        for window in data:
            # print(window.shape)
            window_features = []
            
            # Time domain features
            window_features.extend(self._time_domain_features(window))


            # Frequency domain features
            window_features.extend(self._frequency_domain_features(window))

            # Entropy-derived features
            window_features.extend(self._entropy_features(window))
            
            # # Asymmetry features
            window_features.extend(self._asymmetry_features(window))
            
            features.append(window_features)
            # print(len(features))

            # # print("window_features: \n", np.array(window_features))
            
            # # import sys
            # # sys.exit(1)

        features = np.array(features)
        
        if len(features.shape) < 2:
            return "error", -1
        
        features = np.nan_to_num(features)
        # print('features shape: ', features.shape)

        for _slice in amplitude_normalisation_slices:
            features[:, _slice] = self._median_memory_decay(features[:, _slice])
        
        for _slice in log_transformation_slices:
            features[:, _slice] = np.log(features[:, _slice])
            

        return (features, labels)

    def _time_domain_features(self, window):
        zero_crossings = np.sum(np.diff(np.sign(window)) != 0, axis=1)

        minima = np.min(window, axis=1)
        maxima = np.max(window, axis=1)
        skewness = stats.skew(window, axis=1)
        kurtosis = stats.kurtosis(window, axis=1)
        rms = np.sqrt(np.mean(np.square(window), axis=1))
        return np.concatenate([np.sort(zero_crossings), np.sort(minima), np.sort(maxima), np.sort(skewness), np.sort(kurtosis), np.sort(rms)])

    def _frequency_domain_features(self, window):
        freqs, psd = signal.welch(window, fs=self.sampling_rate, nperseg=min(256, window.shape[1]))
        total_power = np.sum(psd, axis=1)
        peak_freq = freqs[np.argmax(psd, axis=1)]
    
        # delta (1-3 Hz), theta (4-8 Hz), alph (9-13 Hz), beta (14-20 Hz), HF band (40-80 Hz)
        freq_bands = [(1, 3), (4, 8), (9, 13), (14, 20)]
        mean_power = []
        band_power = []
        for low, high in freq_bands:
            band_mask = (freqs >= low) & (freqs < high)
            mean_power.extend(np.mean(psd[:, band_mask], axis=1))
            band_power.extend(self._compute_normalized_power(psd[:, band_mask]))

        return np.concatenate([np.sort(total_power), np.sort(peak_freq), np.sort(mean_power), np.sort(band_power)])

    def _compute_normalized_power(self, psd):
        # Compute total power for each channel
        total_power = np.sum(psd, axis=1)
        
        # Normalize the power for each channel
        normalized_power = total_power / np.sum(total_power)
        
        return normalized_power

    def _entropy_features(self, window):
        sample_entropy = np.apply_along_axis(self._sample_entropy, 1, window)
        
        shannon_entropy = stats.entropy(np.abs(window), axis=1)
        spectral_entropy = stats.entropy(np.abs(np.fft.fft(window)), axis=1)
        
        return np.concatenate([np.sort(sample_entropy), np.sort(shannon_entropy), np.sort(spectral_entropy)])

    def _asymmetry_features(self, window):
        left_channels = window[:len(window)//2]
        right_channels = window[len(window)//2:]
        
        freqs, left_psd = signal.welch(left_channels, fs=self.sampling_rate, nperseg=min(256, window.shape[1]))
        _, right_psd = signal.welch(right_channels, fs=self.sampling_rate, nperseg=min(256, window.shape[1]))
        
        # delta (1-3 Hz), theta (4-8 Hz), alph (9-13 Hz), beta (14-20 Hz)
        freq_bands = [(1, 3), (4, 8), (9, 13), (14, 20)]
        asymmetry = []
        
        for low, high in freq_bands:
            band_mask = (freqs >= low) & (freqs < high)
            left_power = np.sum(left_psd[:, band_mask], axis=1)
            right_power = np.sum(right_psd[:, band_mask], axis=1)
            asymmetry.append((right_power - left_power) / (right_power + left_power))
        
        return np.sort(np.array(asymmetry).flatten())

    def _sample_entropy(self, x, m=2, r=0.2):
        n = len(x)
        r *= np.std(x)
        
        def _count_matches(template):
            return np.sum(np.max(np.abs(x[None, m:] - template[:, None]), axis=1) < r)
        
        A = np.mean([_count_matches(x[i:i+m]) for i in range(n-m)])
        B = np.mean([_count_matches(x[i:i+m+1]) for i in range(n-m)])
        
        return -np.log(B / A) if A > 0 and B > 0 else 0

    def _median_memory_decay(self, features):
        # Apply median decaying over time normalization
        time_constant = 0.1  # Adjust as needed
        normalized = np.zeros_like(features)
        running_median = np.median(features[0], axis=0)
        
        for i, window in enumerate(features):
            normalized[i] = (window - running_median) / (np.abs(running_median) + 1e-8)
            running_median = (1 - time_constant) * running_median + time_constant * np.median(window, axis=0)
        
        return normalized
    
class HFBandFeatureExtraction(BaseEstimator, TransformerMixin):
    def __init__(self, low=40, high=80, sampling_rate=256):
        """
        Custom sklearn transformer that extracts features from EEG data and applies normalization.

        Parameters:
        sampling_rate (int): Sampling rate of the EEG data in Hz (default: 256)
        """
        self.low = low
        self.high = high
        self.sampling_rate = sampling_rate

    def fit(self, X, y=None):
        return self

    def transform(self, data):
        
        X, y = data
        
        hf_features = []
        for window in X:
            hf_features.append(self._frequency_domain_features(window))
                    
        return (np.array(hf_features), y)
        
    def _frequency_domain_features(self, window):
        freqs, psd = signal.welch(window, fs=self.sampling_rate, nperseg=min(256, window.shape[1]))
    
        # HF band (40-80 Hz)
        freq_bands = [(self.low, self.high)]
        mean_power = []
        band_power = []
        for low, high in freq_bands:
            band_mask = (freqs >= low) & (freqs < high)
            mean_power.extend(np.mean(psd[:, band_mask], axis=1))
            band_power.extend(self._compute_normalized_power(psd[:, band_mask]))

        return np.concatenate([mean_power, band_power])

    def _compute_normalized_power(self, psd):
        # Compute total power for each channel
        total_power = np.sum(psd, axis=1)
        
        # Normalize the power for each channel
        normalized_power = total_power / np.sum(total_power)
        
        return normalized_power

    
class BalanceSeizureSegments(BaseEstimator, TransformerMixin):
    def __init__(self, random_state=None, ratio=1):
        """
        Custom sklearn transformer that balances seizure and non-seizure segments
        by randomly sampling non-seizure segments.

        Parameters:
        random_state (int, optional): Seed for the random number generator for reproducibility.
        """
        self.random_state = random_state
        self.ratio = ratio

    def fit(self, X, y=None):
        # No fitting necessary for this transformer, so just return self
        return self

    def transform(self, X, y=None):
        """
        Balance the number of seizure and non-seizure segments.

        Parameters:
        X (list): List of tuples, where each tuple contains (EEG segment, label, eeg_id).

        Returns:
        list: Balanced list of segments with equal number of seizure and non-seizure segments.
        """
        
        # Set the random seed if specified
        if self.random_state is not None:
            rnd.seed(self.random_state)

        X = list(zip(X[0], X[1]))

        # Separate seizure and non-seizure segments
        seizure_segments = [segment for segment in X if segment[1] == 1]
        non_seizure_segments = [segment for segment in X if segment[1] == 0]
        # Number of seizure segments
        num_seizures = len(seizure_segments) * self.ratio
        
        # Randomly sample non-seizure segments to match the number of seizure segments
        sampled_non_seizure = rnd.sample(non_seizure_segments, min(num_seizures, len(non_seizure_segments)))

        # Combine seizure and sampled non-seizure segments
        balanced_segments = seizure_segments + sampled_non_seizure

        # Shuffle the combined segments
        segments = np.array([signal for signal, _ in balanced_segments])
        labels = np.array([label for _, label in balanced_segments])
    
        return (segments, labels) 
    
    
def process_batch(batch: np.ndarray, y_batch: np.ndarray):
    """
    Process a batch of EEG segments through various transformations.

    Args:
        batch (np.ndarray): A batch of EEG segments.
        y_batch (np.ndarray): Corresponding labels for the batch.

    Returns:
        Tuple[np.ndarray, np.ndarray, np.ndarray]: Processed features, high-frequency features, and labels.
    """
    # Apply bandpass filter
    X_bf, y = BandpassFilter(sfreq=256, lowcut=1, highcut=25, order=6).transform((batch, y_batch))
    
    # Apply RMS amplitude filter
    X_rms, y, mask = RMSAmplitudeFilter(min_amplitude=13, max_amplitude=150, return_id=True).transform((X_bf, y))
    
    # Extract EEG features
    X_features, y = EEGFeatureExtractor(sampling_rate=256).transform((X_rms, y))
    
    if isinstance(X_features, str):
        return "error", -1, -1
    
    # Extract high-frequency band features
    X_hf, _ = HFBandFeatureExtraction().transform((batch, y_batch))
    X_hf = X_hf[mask]
    
    return X_features, X_hf, y

def get_svm_features(X: np.ndarray, y: np.ndarray, batch_size: int = 128, max_workers: int = None):
    """
    Extract SVM features from EEG data using parallel processing.

    Args:
        X (np.ndarray): Input EEG data.
        y (np.ndarray): Corresponding labels.
        batch_size (int): Number of segments to process in each batch.
        max_workers (int): Maximum number of worker threads.

    Returns:
        Tuple[np.ndarray, np.ndarray]: Processed features and corresponding labels.
    """
    # Segment the input data
    X_segmented, y = SegmentSignals(fs=256, segment_length=2, overlap=0).transform((X, y))
    
    X_balanced, y = BalanceSeizureSegments(random_state=42).transform((X_segmented, y))
    all_features = []
    all_hf =  []
    all_y = []
    
    # Create batches
    num_segments = len(X_balanced)
    batches = [(X_balanced[i:i+batch_size], y[i:i+batch_size]) 
               for i in range(0, num_segments, batch_size)]

        
    # Process batches in parallel
    with ThreadPoolExecutor(max_workers=max_workers) as executor:
        futures = []
        for batch, y_batch in batches:
            future = executor.submit(process_batch, batch, y_batch)
            futures.append(future)
        # import sys
        # sys.exit(1)
        # Collect results as they complete
        for future in as_completed(futures):
            X_features, X_hf, y_processed = future.result()
            
            if isinstance(X_features, str):
                continue
            
            all_features.append(X_features)
            all_hf.append(X_hf)
            all_y.extend(y_processed)
    
    # Combine results from all batches
    X_features = np.vstack(all_features)
    X_hf = np.vstack(all_hf)
    y_final = np.array(all_y)
    
    # Concatenate features and handle NaN values
    X_final = np.concatenate([X_features, X_hf], axis=1)
    X_final = np.nan_to_num(X_final)
    
    return X_final, y_final

    

def load_npz_files(root_dir):
    seiz_segments = []
    non_seiz_segments = []
    seiz_labels = []
    non_seiz_labels = []
    cnt  = 0
    seizure_count = 0
    # Walk through the root directory and subdirectories
    for subdir, dirs, files in os.walk(root_dir):
        for file in files:
            cnt += 1
            if file.endswith(".npz"):
                file_path = os.path.join(subdir, file)
                try:
                    # Load the npz file
                    npz_file = np.load(file_path, allow_pickle=True)
                    segment = torch.from_numpy(npz_file['x'].astype(np.float32))
                    
                    label = torch.from_numpy(npz_file['y'].astype(np.float32))  # Ensure labels are float for comparison
                    seizure_count += npz_file['y'].astype(np.float32)
                    # if(cnt % 1000 == 0):   
                    #     plot_channel_scatter(segment, 1, label)
                    # Append the segment and label to appropriate lists
                    if label.item() == 1.0:  # Seizure segments
                        seiz_segments.append(segment)
                        seiz_labels.append(label)
                    else:  # Non-seizure segments
                        non_seiz_segments.append(segment)
                        non_seiz_labels.append(label)
                
                except Exception as e:
                    print(f"Error loading {file_path}: {e}")
    # print("count, ", cnt)
    # Convert lists to tensors
    
    print("number of seizures: ", seizure_count)
    torch_seiz = torch.stack(seiz_segments)
    torch_non_seiz = torch.stack(non_seiz_segments)
    torch_seiz_labels = torch.stack(seiz_labels)
    torch_non_seiz_labels = torch.stack(non_seiz_labels)
    
    # Shuffle seizure and non-seizure segments along with their labels
    seiz_indices = torch.randperm(torch_seiz.size(0))
    non_seiz_indices = torch.randperm(torch_non_seiz.size(0))

    shuffled_seiz = torch_seiz[seiz_indices]
    shuffled_seiz_labels = torch_seiz_labels[seiz_indices]
    
    shuffled_non_seiz = torch_non_seiz[non_seiz_indices]
    shuffled_non_seiz_labels = torch_non_seiz_labels[non_seiz_indices]

    # # Print counts and shapes
    # print("Count of seizures: ", len(seiz_segments))
    # print("Count of non-seizures: ", len(non_seiz_segments))
    # print("Seizures shape: ", shuffled_seiz.shape)
    # print("Non-seizures shape: ", shuffled_non_seiz.shape)

    # Return both shuffled segments and their respective labels
    return (shuffled_seiz, shuffled_seiz_labels), (shuffled_non_seiz, shuffled_non_seiz_labels)



def plot_channel_scatter(data, channel_idx, label):
    
    # Select the data for the given channel and remove the last singleton dimension
    channel_data = data[channel_idx, :].cpu().numpy()  # Convert to numpy for plotting

    # Create scatter plot
    plt.figure(figsize=(10, 6))
    plt.scatter(range(len(channel_data)), channel_data, c='blue', alpha=0.7)
    plt.title(f"Scatter Plot for Channel {channel_idx} , label {label}")
    plt.xlabel("Sample Index")
    plt.ylabel("Amplitude")
    plt.grid(True)
    plt.show()



def process_patient_folder(patient_folder, save_root):
    """
    Process all .edf files in a patient's folder, concatenate the data, and apply the pipeline.
    :param patient_folder: Path to the patient's folder (e.g., ./data/dataset/train/raw/chb01)
    :param save_root: Root directory where processed files will be saved.
    """
    # Initialize empty lists to accumulate data
    all_eeg_data = []
    all_labels = []

    # Load all .edf file paths for the current patient
    files_list = load_edf_filepaths(patient_folder)
    
    pbar = tqdm(files_list)
    for file in pbar: 
        # pbar.set_description(f"current file {file}")

        # channels="FZ-CZ;CZ-PZ;F8-T8;P4-O2;FP2-F8;F4-C4;C4-P4;P3-O1;FP2-F4;F3-C3;C3-P3;P7-O1;FP1-F3;F7-T7;T7-P7;FP1-F7"
        eeg_file = load_eeg_file(file)

        if eeg_file == None:
            print('its none')
            continue
        
        eeg_data = eeg_file.data
        labels = eeg_file.get_labels()

        print(f"Loaded file {file}: EEG data shape: {eeg_data.shape}, Labels shape: {labels.shape}")

        all_eeg_data.append(eeg_data)
        all_labels.append(labels)

    # Concatenate all EEG data and labels along the time axis
    combined_eeg_data = np.concatenate(all_eeg_data, axis=1)  # Combine along time axis
    combined_labels = np.concatenate(all_labels, axis=0)

    # print(f"Combined EEG data shape for {os.path.basename(patient_folder)}: {combined_eeg_data.shape}")
    # print(f"Combined labels shape for {os.path.basename(patient_folder)}: {combined_labels.shape}")

    # Apply the pipeline on the combined data
    pipeline = Pipeline([('filters', BandpassFilter(sfreq=256, lowcut=1, highcut=40, order=6)),
                         ('normalizes', ZScoreNormalization()),
                         ('segments', SegmentSignals(fs=256, segment_length=4, overlap=0))
                        #  ('delete', DropSegments(drop_percentage=0.7))
                         ]) 
    X, y = pipeline.transform(X=(combined_eeg_data, combined_labels))
    print(f"Transformed data shape for {os.path.basename(patient_folder)}: {X.shape}")
    print(f"Transformed labels shape for {os.path.basename(patient_folder)}: {y.shape}")

    # Save the processed data
    save_dir = os.path.join(save_root, os.path.basename(patient_folder))
    if not os.path.exists(save_dir):
        os.makedirs(save_dir)

    save_file =  os.path.basename(os.path.normpath(patient_folder))
    save_signals_and_labels(X, y, save_dir=save_dir, filename=save_file)
    
    print(f"Saved data for {os.path.basename(patient_folder)} with shape {X.shape}.")



def process_all_patients(dataset_path, save_root_path):
    """
    Process all patient folders in the dataset.
    :param dataset_path: Path to the root folder containing patient folders (e.g., ./data/dataset/train/raw/)
    :param save_root_path: Path where processed data will be saved (e.g., ./data/dataset/signals-per-patient/)
    """
    # Loop through all folders in the dataset path (assuming each folder is a patient)
    for patient_folder in os.listdir(dataset_path):
        full_patient_path = os.path.join(dataset_path, patient_folder)
        if os.path.isdir(full_patient_path):  # Only process directories (patient folders)
            process_patient_folder(full_patient_path, save_root_path)

    
    


# This function uses the previous approach, where only data from files with .seizure file are segmented. 
# Also pipeline is applied per file instead of applying it once when all data is concatenated. 
def process_seizure_files():
    
    from tqdm import tqdm
    from common.utils import load_edf_filepaths, clean_path, load_eeg_file, save_spectrograms_and_labels
    
    """
    WARNING: Current code computes features for svm.
    """
    
    dataset_path = "./data/dataset/train/raw/temp"
    dataset_save_root_path = "./data/dataset/test/"
    
    files_list = load_seizure_edf_filepaths(dataset_path)
    
    pbar = tqdm(files_list)
    for file in pbar: 
        # pbar.set_description(f"current file {file}")

        # channels="FZ-CZ;CZ-PZ;F8-T8;P4-O2;FP2-F8;F4-C4;C4-P4;P3-O1;FP2-F4;F3-C3;C3-P3;P7-O1;FP1-F3;F7-T7;T7-P7;FP1-F7"
        eeg_file = load_eeg_file(file)

        if eeg_file == None:
            print('its none')
            continue
        
        eeg_data = eeg_file.data
        labels = eeg_file.get_labels()
        
        pipeline = Pipeline([
            ('bandpass', BandpassFilter(sfreq=256, lowcut=1, highcut=40, order=6)),
            ('segment', Spectrograms(fs=256, nperseg=4, noverlap=0, max_workers=4))
            ])
        
<<<<<<< HEAD
        
        X, y = pipeline.transform((eeg_data, labels))
=======
>>>>>>> e88e2241
        save_dir, filename = clean_path(file, dataset_path)
        save_dir = dataset_save_root_path + save_dir
        filename = filename.split('.')[0]        
        pbar.set_description(f"saved {filename} of size: {X.shape} to {save_dir}")
            
        save_spectrograms_and_labels(X, y, save_dir=save_dir, filename=filename)
    

if __name__ == "__main__":
    dataset_path = "./data/dataset/train/raw/minichb01"
    save_root_path = "./data/dataset/chb01_test_smoteee"

    # If you want to use the previous dataset creation approach, use this:
    # process_seizure_files()

    # If you want to process all directories
    # process_all_patients(dataset_path, save_root_path)
    
    # If you want to process a single patient (for test set), use this
    process_patient_folder(dataset_path, save_root_path)
    
    # load_npz_files("./data/dataset/chb01_test_0.2")
<|MERGE_RESOLUTION|>--- conflicted
+++ resolved
@@ -1146,11 +1146,8 @@
             ('segment', Spectrograms(fs=256, nperseg=4, noverlap=0, max_workers=4))
             ])
         
-<<<<<<< HEAD
-        
         X, y = pipeline.transform((eeg_data, labels))
-=======
->>>>>>> e88e2241
+
         save_dir, filename = clean_path(file, dataset_path)
         save_dir = dataset_save_root_path + save_dir
         filename = filename.split('.')[0]        
