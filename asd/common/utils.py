--- conflicted
+++ resolved
@@ -48,7 +48,7 @@
     return data
 
 
-def load_edf_filepaths(root_path):
+def load_seizure_edf_filepaths(root_path):
     edf_files = []
     
     # Walk through all directories and subdirectories
@@ -59,8 +59,19 @@
             seizure_file = filename + '.seizures'
             if os.path.exists(seizure_file):
                 edf_files.append(r'{}'.format(filename))
+    return edf_files
+
+
+def load_edf_filepaths(root_path):
+    edf_files = []
     
+    # Walk through all directories and subdirectories
+    for dirpath, dirnames, filenames in os.walk(root_path):
+        # Find all .edf files in the current directory
+        for filename in glob.glob(os.path.join(dirpath, '*.edf')):
+            edf_files.append(r'{}'.format(filename))
     return edf_files
+
 
 def load_eeg_file(file, channels="F7-T7;T7-P7;F8-T8;T8-P8"):
     # Load a single file
@@ -89,8 +100,6 @@
         save_file = f"{a}_{index}.npz"
          
         np.savez(os.path.join(save_dir, save_file.replace('+', '')), x=spectrogram, y=label, allow_pickle=True)
-<<<<<<< HEAD
-=======
         
         
 def save_signals_and_labels(X, y, save_dir, filename):
@@ -118,7 +127,6 @@
         
     print(f"Saved {X.shape[0]} files in {save_dir}")
 
->>>>>>> 0ba8ea0d
 
 
 def set_seed(seed):
